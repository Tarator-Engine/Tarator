use tar_ecs_macros::identifier;

use crate::{component::Component, store::sparse::MutSparseSet};

<<<<<<< HEAD
pub use crate::macros::Callback;

/// # Safety
///
/// Manual implementations discouraged, use [`Callback`] derive
=======
>>>>>>> 54ce13b5
pub unsafe trait InnerCallback: Sized {
    const UID: UCallbackId;
}

/// Callbacks provide a way to run functions anonymously on components without the need having the concrete type of the component.
pub trait Callback<T: Component>: InnerCallback {
    fn callback(&mut self, _: &T) {}
    fn callback_mut(&mut self, _: &mut T) {}
}

identifier!(CallbackId, u32);
identifier!(UCallbackId, u64);

#[derive(Debug, Copy, Clone)]
pub struct CallbackFunc {
    pub(crate) func: unsafe fn(*mut u8, *const u8),
    pub(crate) func_mut: unsafe fn(*mut u8, *mut u8)
}

impl CallbackFunc {
    #[inline]
    pub const fn new(
        func: unsafe fn(*mut u8, *const u8),
        func_mut: unsafe fn(*mut u8, *mut u8)
    ) -> Self {
        Self { func, func_mut }
    }
}


#[derive(Debug)]
pub struct Callbacks {
    callbacks: MutSparseSet<CallbackId, CallbackFunc>,
}

impl Callbacks {
    #[inline]
    pub const fn new() -> Self {
        Self {
            callbacks: MutSparseSet::new(),
        }
    }

    #[inline]
    pub fn add(&mut self, id: CallbackId, func: CallbackFunc) {
        self.callbacks.insert(id, func)
    }

    #[inline]
    pub fn add_from<T: Callback<U>, U: Component>(&mut self, id: CallbackId) {
        unsafe fn callback<T: Callback<U>, U: Component>(callback: *mut u8, component: *const u8) {
            T::callback(&mut *callback.cast::<T>(), &*component.cast::<U>())
        }

        unsafe fn callback_mut<T: Callback<U>, U: Component>(callback: *mut u8, component: *mut u8) {
            T::callback_mut(&mut *callback.cast::<T>(), &mut *component.cast::<U>())
        }

        self.add(id, CallbackFunc::new(callback::<T, U>, callback_mut::<T, U>))
    }

    #[inline]
    pub fn get(&self, id: CallbackId) -> Option<CallbackFunc> {
        self.callbacks.get(id).map(|func| *func)
    }
}
<|MERGE_RESOLUTION|>--- conflicted
+++ resolved
@@ -2,14 +2,11 @@
 
 use crate::{component::Component, store::sparse::MutSparseSet};
 
-<<<<<<< HEAD
 pub use crate::macros::Callback;
 
 /// # Safety
 ///
 /// Manual implementations discouraged, use [`Callback`] derive
-=======
->>>>>>> 54ce13b5
 pub unsafe trait InnerCallback: Sized {
     const UID: UCallbackId;
 }
