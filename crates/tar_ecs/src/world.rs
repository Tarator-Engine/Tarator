--- conflicted
+++ resolved
@@ -1,14 +1,8 @@
 use crate::{
     archetype::{ArchetypeId, Archetypes},
-<<<<<<< HEAD
     bundle::{Bundle, Bundles, CloneBundle},
     component::{ ComponentQuery, ComponentQueryMut, Components },
     entity::{ Entities, Entity },
-=======
-    bundle::{Bundle, Bundles},
-    component::{ComponentQuery, ComponentQueryMut, Components},
-    entity::{Entities, Entity},
->>>>>>> ba401899
     store::sparse::SparseSetIndex,
 };
 use std::sync::atomic::{AtomicUsize, Ordering};
