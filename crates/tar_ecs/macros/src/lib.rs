--- conflicted
+++ resolved
@@ -87,18 +87,11 @@
     let name = &ast.ident;
     let name_str = format!("\"{}\"", name);
     let (impl_generics, type_generics, where_clause) = &ast.generics.split_for_impl();
-<<<<<<< HEAD
-
     quote! {
         unsafe impl #impl_generics Component for #name #type_generics #where_clause {
             const NAME: ComponentName = #name_str;
         }
     }.into()
-=======
-    TokenStream::from(quote! {
-        unsafe impl #impl_generics Component for #struct_name #type_generics #where_clause {}
-    })
->>>>>>> 75b8f69f
 }
 
 #[proc_macro_derive(Callback)]
