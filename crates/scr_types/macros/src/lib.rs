use proc_macro::TokenStream;
use proc_macro2::Span;
use quote::quote;
use syn::{parse_quote, punctuated::Punctuated};

extern crate proc_macro;

/// This macro specifies a system use it to create a sytem with either built in components or define your
/// own coponents using the Component derive Macro. You also need to tell tarator you want to actually use
/// the System using the InitSystems macro.
///
/// ## Example:
/// ```ignore
/// #[derive(Component)]
/// pub struct Item(String);
///
/// #[System(Update)]
/// pub fn move_items(items: Vec<(Transform, Item)>, state: GameState<()>) {
///     for (transform, item) in items {
///         let before = transform.pos;
///         transform.pos.x += 1.0 * state.dt;
///         let after = transform.pos;
///         println!("moved {item} from {before} to {after}");
///     }
/// }
///
/// #[InitSystems]
/// pub fn init() -> Systems {
///     Systems::new()
///         .add(move_items)
/// }
///
/// ```
#[proc_macro_attribute]
#[allow(non_snake_case)]
pub fn System(_attr: TokenStream, item: TokenStream) -> TokenStream {
    let ast = syn::parse_macro_input!(item as syn::Item);

    let mut func = if let syn::Item::Fn(func) = ast {
        func
    } else {
        panic!("System macro can only be applied to functions")
    };

    let name = func.sig.ident.to_string();

    let inputs = func.sig.inputs;

    let arg: syn::FnArg = parse_quote!(world: &mut ::tar_ecs::prelude::World);

    func.sig.inputs = Punctuated::new();
    func.sig.inputs.push(arg);

    let mut new_stmts = vec![];

    let mut state_arg = None;

    for input in inputs {
        let pat = match input {
            syn::FnArg::Receiver(_) => panic!("self not supported in function signature"),
            syn::FnArg::Typed(t) => t,
        };

        let name = match *pat.pat {
            syn::Pat::Ident(i) => i.ident,
            _ => panic!("queries should be of type: 'Vec<(Component1, Component2)>'"),
        };

        let mut is_mut = false;
        let mut is_state = false;

        let bundle_type = match *pat.ty {
            syn::Type::Path(p) => {
                let last = p.path.segments.into_iter().last().unwrap();

                match last.ident.to_string().as_str() {
                    "Query" => is_mut = false,
                    "QueryMut" => is_mut = true,
                    "GameState" => is_state = true,
                    _ => panic!("only Query and QueryMut are supported as function parameters"),
                }
                if is_state {
                    None
                } else {
                    Some(match last.arguments {
                        syn::PathArguments::AngleBracketed(a) => a.args,
                        _ => panic!(
                        "queries should have a structure like: 'Query<(Component1, Component2)>'"
                    ),
                    })
                }
            }
            _ => panic!("queries should have a structure like: 'Query<(Component1, Component2)>'"),
        };
        if is_state {
            let arg: syn::FnArg = parse_quote!(#name: &::scr_types::game_state::GameState);
            if state_arg.is_some() {
                panic!("only one instance of game_state is allowed")
            }
            state_arg = Some(arg);
        } else {
            let new_stmt: syn::Stmt = if let Some(bundle_type) = bundle_type {
                if is_mut {
                    parse_quote!(let #name = world.component_query_mut::<#bundle_type>();)
                } else {
                    parse_quote!(let #name = world.component_query::<#bundle_type>();)
                }
            } else {
                panic!("queries should have a structure like: 'Query<(Component1, Component2)>'");
            };
            new_stmts.push(new_stmt);
        }
    }

    func.sig.inputs.push(if let Some(arg) = state_arg {
        arg
    } else {
        parse_quote!(_state: &::scr_types::game_state::GameState)
    });

    // add the requested bundles/components
    let mut tmp = func.block.stmts;
    func.block.stmts = new_stmts;
    func.block.stmts.append(&mut tmp);

    println!("{name}");
    quote!(#func).into()
}

/// This macro allows you to specify what systems you want to use and when you want them.
///
/// ## Example:
/// ```ignore
/// #[derive(Component)]
/// pub struct Item(String);
///
/// #[System(Update)]
/// pub fn move_items(items: Vec<(Transform, Item)>) {
///     for (transform, item) in items {
///         let before = transform.pos;
///         transform.pos.x += 1;
///         let after = transform.pos;
///         println!("moved {item} from {before} to {after}");
///     }
/// }
///
/// #[InitSystems]
/// pub fn init() -> Systems {
///     Systems::new()
///         .add(move_items)
/// }
///
/// ```
#[proc_macro_attribute]
#[allow(non_snake_case)]
pub fn InitSystems(_attrs: TokenStream, item: TokenStream) -> TokenStream {
    let ast = syn::parse_macro_input!(item as syn::Item);

    let mut func = if let syn::Item::Fn(func) = ast {
        func
    } else {
        panic!("InitSystem macro can only be applied to functions")
    };

    // set the name of the function to the constant "init_system" and make shure it always returns
    // "Systems"
    func.sig.ident = parse_quote!(init_systems);
    func.sig.output = parse_quote!(-> ::scr_types::Systems);

    // add no_mangle attribute to preserve function name after compilation
    func.attrs.push(parse_quote!(#[no_mangle]));

    quote!(#func).into()
<<<<<<< HEAD
}

#[proc_macro_derive(Component)]
pub fn derive_component(input: TokenStream) -> TokenStream {
    let ast = syn::parse_macro_input!(input as DeriveInput);
    let name = &ast.ident;
    let generics = &ast.generics;
    let (impl_generics, type_generics, where_clause) = &generics.split_for_impl();
    let serde_name = syn::LitStr::new(&name.to_string(), Span::call_site());

    quote!(
        unsafe impl #impl_generics ::tar_ecs::component::Component for #name #type_generics #where_clause {}
        
        impl #impl_generics SerdeComponent for #name #type_generics #where_clause {
            const NAME: &'static str = #serde_name;
        }
    ).into()
}
=======
}
>>>>>>> 54ce13b5
<|MERGE_RESOLUTION|>--- conflicted
+++ resolved
@@ -171,7 +171,6 @@
     func.attrs.push(parse_quote!(#[no_mangle]));
 
     quote!(#func).into()
-<<<<<<< HEAD
 }
 
 #[proc_macro_derive(Component)]
@@ -190,6 +189,3 @@
         }
     ).into()
 }
-=======
-}
->>>>>>> 54ce13b5
