--- conflicted
+++ resolved
@@ -91,15 +91,6 @@
             }
             _ => panic!("queries should have a structure like: 'Query<(Component1, Component2)>'"),
         };
-
-<<<<<<< HEAD
-        let new_stmt: syn::Stmt = if is_mut {
-            parse_quote!(let #name = world.component_query_mut::<#bundle_type>();)
-        } else {
-            parse_quote!(let #name = world.component_query::<#bundle_type>();)
-        };
-        new_stmts.push(new_stmt);
-=======
         if is_state {
             let arg: syn::FnArg = parse_quote!(#name: &::scr_types::game_state::GameState);
             if state_arg.is_some() {
@@ -118,7 +109,6 @@
             };
             new_stmts.push(new_stmt);
         }
->>>>>>> 6fa4de09
     }
 
     func.sig.inputs.push(if let Some(arg) = state_arg {
