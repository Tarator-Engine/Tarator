--- conflicted
+++ resolved
@@ -11,19 +11,11 @@
 pub type System = fn(&mut tar_ecs::prelude::World, &game_state::GameState);
 
 pub mod prelude {
-<<<<<<< HEAD
-    pub use super::components::*;
-    pub use super::ecs_serde::SerdeComponent;
-    pub use super::InitSystems;
-    pub use super::System;
-    pub use super::Systems;
-=======
     pub use crate::components::*;
     pub use crate::game_state::GameState;
     pub use crate::InitSystems;
     pub use crate::System;
     pub use crate::Systems;
->>>>>>> 6fa4de09
 }
 
 #[derive(Debug, Default, Clone)]
