use tar_ecs::prelude::*;
use serde::{Serialize, Deserialize};

use crate::{ecs_serde::SerdeComponent, prims::{Quat, Rad, Vec3}};

/// This component stored transform attributes
#[derive(Debug, Clone, PartialEq, Component, Serialize, Deserialize)]
pub struct Transform {
    pub pos: Vec3,
    pub rot: Quat,
    pub scale: Vec3,
}

impl Default for Transform {
    fn default() -> Self {
        Self {
            pos: Vec3::ZERO,
            rot: Quat::IDENTITY,
            scale: Vec3::ONE,
        }
    }
}

impl SerdeComponent for Transform {
    const NAME: &'static str = "scr::Transform";
}


/// This Component indicates that an entity is rendered
///
/// **Note**: The [`Transform`] component is also required
/// to render
#[derive(Debug, Clone, Component)]
pub struct Rendering {
    pub model_id: uuid::Uuid,
}

/// This Component indicates taht the entity is a camera.
///
/// **Note**: The [`Transform`] component is also required
/// to act like a camera
<<<<<<< HEAD
#[derive(Debug, Clone, Component, Serialize, Deserialize)]
=======
#[derive(Debug, Clone, Component)]
>>>>>>> 6fa4de09
pub struct Camera {
    pub fovy: Rad,
    pub znear: f32,
    pub zfar: f32,
    pub active: bool,
}

impl Default for Camera {
    fn default() -> Self {
        Self {
            fovy: 90.0,
            znear: 0.001,
            zfar: 1000.0,
            active: true,
        }
    }
}

impl SerdeComponent for Camera {
    const NAME: &'static str = "scr::Camera";
}

/// This component stores basic entity info e.g. name
/// it is required for it to be shown in the editor
<<<<<<< HEAD
///
/// **Note**: [`Info`] does not derive Serialize, Deserialize or SerdeComponent,
/// because we use [`Info`] as a top-level entity descriptor and not part of the
/// components section in the serializations of the worlds.
=======
>>>>>>> 6fa4de09
#[derive(Debug, Clone, Component)]
pub struct Info {
    pub name: String,
    pub id: uuid::Uuid,
}

impl Default for Info {
    fn default() -> Self {
        Self {
            name: "test".into(),
            id: uuid::Uuid::new_v4(),
        }
    }
}<|MERGE_RESOLUTION|>--- conflicted
+++ resolved
@@ -39,11 +39,7 @@
 ///
 /// **Note**: The [`Transform`] component is also required
 /// to act like a camera
-<<<<<<< HEAD
 #[derive(Debug, Clone, Component, Serialize, Deserialize)]
-=======
-#[derive(Debug, Clone, Component)]
->>>>>>> 6fa4de09
 pub struct Camera {
     pub fovy: Rad,
     pub znear: f32,
@@ -68,13 +64,10 @@
 
 /// This component stores basic entity info e.g. name
 /// it is required for it to be shown in the editor
-<<<<<<< HEAD
 ///
 /// **Note**: [`Info`] does not derive Serialize, Deserialize or SerdeComponent,
 /// because we use [`Info`] as a top-level entity descriptor and not part of the
 /// components section in the serializations of the worlds.
-=======
->>>>>>> 6fa4de09
 #[derive(Debug, Clone, Component)]
 pub struct Info {
     pub name: String,
