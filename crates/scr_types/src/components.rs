<<<<<<< HEAD
use serde::{Deserialize, Serialize};
use tar_ecs::prelude::*;

use crate::{
    ecs_serde::SerdeComponent,
    prims::{Quat, Rad, Vec3},
};
=======
use serde::{Serialize, Deserialize};
use crate::{Component, ecs_serde::SerdeComponent, prims::{Quat, Rad, Vec3}};
use tar_ecs::component::Component as RawComponent;
>>>>>>> 1616c829

/// This component stored transform attributes
#[derive(Debug, Clone, PartialEq, Component, Serialize, Deserialize)]
pub struct Transform {
    pub pos: Vec3,
    pub rot: Quat,
    pub scale: Vec3,
}

impl Default for Transform {
    fn default() -> Self {
        Self {
            pos: Vec3::ZERO,
            rot: Quat::IDENTITY,
            scale: Vec3::ONE,
        }
    }
}

<<<<<<< HEAD
impl SerdeComponent for Transform {
    const NAME: &'static str = "scr::Transform";
}
=======
>>>>>>> 1616c829

/// This Component indicates that an entity is rendered
///
/// **Note**: The [`Transform`] component is also required
/// to render
<<<<<<< HEAD
#[derive(Debug, Clone, Component, Serialize, Deserialize)]
=======
#[derive(Debug, Clone)]
>>>>>>> 1616c829
pub struct Rendering {
    pub model_id: uuid::Uuid,
}

<<<<<<< HEAD
impl SerdeComponent for Rendering {
    const NAME: &'static str = "scr::Rendering";
}
=======
// TODO: If you're able to (de)serialize, derive Component instead of manually implementing
// `RawComponent`
unsafe impl RawComponent for Rendering {}
>>>>>>> 1616c829

/// This Component indicates taht the entity is a camera.
///
/// **Note**: The [`Transform`] component is also required
/// to act like a camera
#[derive(Debug, Clone, Component, Serialize, Deserialize)]
pub struct Camera {
    pub fovy: Rad,
    pub znear: f32,
    pub zfar: f32,
    pub active: bool,
}

impl Default for Camera {
    fn default() -> Self {
        Self {
            fovy: 90.0,
            znear: 0.001,
            zfar: 1000.0,
            active: true,
        }
    }
}


/// This component stores basic entity info e.g. name
/// it is required for it to be shown in the editor
///
/// **Note**: [`Info`] does not derive Serialize, Deserialize or SerdeComponent,
/// because we use [`Info`] as a top-level entity descriptor and not part of the
/// components section in the serializations of the worlds.
#[derive(Debug, Clone)]
pub struct Info {
    pub name: String,
    pub id: uuid::Uuid,
}

// Manually implementing, because we don't want to serialize [`Info`]
// TODO: Use tar_ecs derive
unsafe impl tar_ecs::component::Component for Info {}


impl Default for Info {
    fn default() -> Self {
        Self {
            name: "test".into(),
            id: uuid::Uuid::new_v4(),
        }
    }
}<|MERGE_RESOLUTION|>--- conflicted
+++ resolved
@@ -1,16 +1,7 @@
-<<<<<<< HEAD
 use serde::{Deserialize, Serialize};
 use tar_ecs::prelude::*;
 
-use crate::{
-    ecs_serde::SerdeComponent,
-    prims::{Quat, Rad, Vec3},
-};
-=======
-use serde::{Serialize, Deserialize};
-use crate::{Component, ecs_serde::SerdeComponent, prims::{Quat, Rad, Vec3}};
-use tar_ecs::component::Component as RawComponent;
->>>>>>> 1616c829
+use crate::prims::{Quat, Rad, Vec3};
 
 /// This component stored transform attributes
 #[derive(Debug, Clone, PartialEq, Component, Serialize, Deserialize)]
@@ -30,35 +21,14 @@
     }
 }
 
-<<<<<<< HEAD
-impl SerdeComponent for Transform {
-    const NAME: &'static str = "scr::Transform";
-}
-=======
->>>>>>> 1616c829
-
 /// This Component indicates that an entity is rendered
 ///
 /// **Note**: The [`Transform`] component is also required
 /// to render
-<<<<<<< HEAD
 #[derive(Debug, Clone, Component, Serialize, Deserialize)]
-=======
-#[derive(Debug, Clone)]
->>>>>>> 1616c829
 pub struct Rendering {
     pub model_id: uuid::Uuid,
 }
-
-<<<<<<< HEAD
-impl SerdeComponent for Rendering {
-    const NAME: &'static str = "scr::Rendering";
-}
-=======
-// TODO: If you're able to (de)serialize, derive Component instead of manually implementing
-// `RawComponent`
-unsafe impl RawComponent for Rendering {}
->>>>>>> 1616c829
 
 /// This Component indicates taht the entity is a camera.
 ///
@@ -83,23 +53,17 @@
     }
 }
 
-
 /// This component stores basic entity info e.g. name
 /// it is required for it to be shown in the editor
 ///
 /// **Note**: [`Info`] does not derive Serialize, Deserialize or SerdeComponent,
 /// because we use [`Info`] as a top-level entity descriptor and not part of the
 /// components section in the serializations of the worlds.
-#[derive(Debug, Clone)]
+#[derive(Debug, Clone, Component)]
 pub struct Info {
     pub name: String,
     pub id: uuid::Uuid,
 }
-
-// Manually implementing, because we don't want to serialize [`Info`]
-// TODO: Use tar_ecs derive
-unsafe impl tar_ecs::component::Component for Info {}
-
 
 impl Default for Info {
     fn default() -> Self {
