//! The structure of the serializer is following:
//!
//! World:
//! | id: Uuid
//! | ee:
//! | | entity[]:
//! | | | name: String
//! | | | id: Uuid
//! | | | components[]:
//! | | | | name > component
//!
//! An example of a (de)serialization of a world can be found in `tests::serdeialize`] at the
//! bottom of this file.

use erased_serde::{Deserializer as EDeserializer, Serialize as ESerialize};
use fxhash::FxBuildHasher;
use serde::ser::{SerializeMap, SerializeSeq, SerializeStruct};
use std::collections::HashMap;

use crate::components::Info;
use tar_ecs::prelude::*;

/// To be implemented on Components that want to be serde-ed
///
/// # Example
///
/// ```
/// use scr_types::ecs_serde::{SerdeComponent};
/// use serde::{Serialize, Deserialize};
/// use tar_ecs::prelude::*;
/// use scr_types::ecs_serde::SerdeComponent;
///
/// #[derive(Component, Serialize, Deserialize)]
/// struct Foo {
///     bar: u32
/// }
///
/// impl SerdeComponent for Foo {
///     const NAME: &'static str = "example::Foo";
/// }
/// ```
pub trait SerdeComponent: Component + serde::Serialize + for<'a> serde::Deserialize<'a> {
    const NAME: &'static str;

    fn construct(
        deserializer: &mut dyn EDeserializer,
        world: &mut World,
        entity: Entity,
    ) -> Result<(), erased_serde::Error> {
        let this: Self = erased_serde::deserialize(deserializer)?; // TODO: Use unwrap_or_default instad?
        world.entity_set(entity, this);

        Ok(())
    }
}

/// A wrapper for world serialization
///
/// # Example
///
/// ```
/// use tar_ecs::prelude::*;
/// use serde::{Serialize, Deserialize};
<<<<<<< HEAD
/// use scr_types::components::Info;
/// use scr_types::ecs_serde::{SerdeComponent, SerializeCallback, SerWorld, DeWorld};
/// 
=======
/// use scr_types::ecs_serde::{SerdeComponent, SerializeCallback, SerWorld};
/// use scr_types::prelude::Info;
///
>>>>>>> 54ce13b5
/// #[derive(Component, Serialize, Deserialize)]
/// struct Foo(u32);
///
/// impl SerdeComponent for Foo {
///     const NAME: &'static str = "example::Foo";
/// }
///
/// let mut world = World::new();
/// world.component_add_callback::<SerializeCallback, Foo>();
/// let entity = world.entity_create();
/// world.entity_set(entity, Foo(20));
///
/// // Entity needs Info component to be serialized
/// let entity_id = uuid::Uuid::new_v4();
/// world.entity_set(entity, Info { id: entity_id, name: "Entity".into() });
///
/// let world_id = uuid::Uuid::new_v4();
/// serde_json::to_string(&SerWorld::new(&world, entity_id)).unwrap();
/// ```
pub struct SerWorld<'a> {
    world: &'a World,
    id: uuid::Uuid,
}

impl<'a> SerWorld<'a> {
    pub fn new(world: &'a World, id: uuid::Uuid) -> Self {
        Self { world, id }
    }
}

impl<'a> serde::Serialize for SerWorld<'a> {
    fn serialize<S: serde::Serializer>(&self, serializer: S) -> Result<S::Ok, S::Error> {
        let mut s = serializer.serialize_struct("World", 2)?;
        let entity_entries = SerEntityEntry::new(self.world);

        s.serialize_field("id", &self.id.to_string())?;
        s.serialize_field("ee", &entity_entries)?;

        s.end()
    }
}

pub struct DeWorld {
    pub id: uuid::Uuid,
    pub world: World,
}

#[derive(Default)]
pub struct DeWorldBuilder<'a> {
    constuctors: ConstructorMap<'a>,
}

impl<'a> DeWorldBuilder<'a> {
    pub fn new() -> Self {
        Self::default()
    }

    pub fn constructor<T: SerdeComponent>(mut self) -> Self {
        self.constuctors.insert(T::NAME, T::construct);
        self
    }

    pub fn build<'de, D: serde::Deserializer<'de>>(
        self,
        deserializer: D,
    ) -> Result<DeWorld, D::Error> {
        use serde::de::DeserializeSeed;

        self.deserialize(deserializer)
    }
}

impl<'a, 'de> serde::de::DeserializeSeed<'de> for DeWorldBuilder<'a> {
    type Value = DeWorld;

    fn deserialize<D: serde::Deserializer<'de>>(
        self,
        deserializer: D,
    ) -> Result<Self::Value, D::Error> {
        deserializer.deserialize_struct(
            "World",
            &["id", "ee"],
            DeWorldVisitor {
                constuctors: self.constuctors,
            },
        )
    }
}

/// Serializes all the components existing on an entity
#[derive(Callback, Default)]
pub struct SerializeCallback {
<<<<<<< HEAD
    s: HashMap<&'static str, *const dyn ESerialize, FxBuildHasher>
=======
    s: HashMap<&'static str, *const dyn ESerialize, FxBuildHasher>,
>>>>>>> 54ce13b5
}

impl<T: SerdeComponent> Callback<T> for SerializeCallback {
    fn callback(&mut self, component: &T) {
        self.s.insert(T::NAME, component);
    }
}

struct SerComponent<'a> {
    world: &'a World,
    entity: Entity,
}

impl<'a> SerComponent<'a> {
    pub fn new(world: &'a World, entity: Entity) -> Self {
        Self { world, entity }
    }
}

impl<'a> serde::Serialize for SerComponent<'a> {
    fn serialize<S: serde::Serializer>(&self, serializer: S) -> Result<S::Ok, S::Error> {
        let mut callback = SerializeCallback::default();
        self.world.entity_callback(self.entity, &mut callback);

        let mut s = serializer.serialize_map(Some(callback.s.len()))?;

        for (key, value) in callback.s {
            s.serialize_entry(key, unsafe { &*value })?
        }

        s.end()
    }
}

struct SerEntity<'a> {
    world: &'a World,
    entity: Entity,
}

impl<'a> SerEntity<'a> {
    pub fn new(world: &'a World, entity: Entity) -> Self {
        Self { world, entity }
    }
}

impl<'a> serde::Serialize for SerEntity<'a> {
    fn serialize<S: serde::Serializer>(&self, serializer: S) -> Result<S::Ok, S::Error> {
        let mut s = serializer.serialize_struct("Entity", 3)?;

        let info = self.world.entity_get::<Info>(self.entity).unwrap();
        let components = SerComponent::new(self.world, self.entity);

        s.serialize_field("name", &info.name)?;
        s.serialize_field("id", &info.id.to_string())?;
        s.serialize_field("components", &components)?;

        s.end()
    }
}

struct SerEntityEntry<'a> {
    world: &'a World,
}

impl<'a> SerEntityEntry<'a> {
    pub fn new(world: &'a World) -> Self {
        Self { world }
    }
}

impl<'a> serde::Serialize for SerEntityEntry<'a> {
    fn serialize<S: serde::Serializer>(&self, serializer: S) -> Result<S::Ok, S::Error> {
        let entities = self.world.entity_collect::<Info>();
        let mut s = serializer.serialize_seq(Some(entities.len()))?;

        for entity in entities {
            let entity_entry = SerEntity::new(self.world, entity);
            s.serialize_element(&entity_entry).unwrap(); // TODO: We don't want missing entities
        }

        s.end()
    }
}

type ConstructorFunc =
    fn(&mut dyn EDeserializer, &mut World, Entity) -> Result<(), erased_serde::Error>;
type ConstructorMap<'a> = HashMap<&'a str, ConstructorFunc, FxBuildHasher>;

struct DeWorldVisitor<'a> {
    constuctors: ConstructorMap<'a>,
}

struct DeEntityEntry<'a> {
    constuctors: &'a ConstructorMap<'a>,
}

struct DeEntityEntryVisitor<'a> {
    constuctors: &'a ConstructorMap<'a>,
}

struct DeEntity<'a> {
    world: &'a mut World,
    constuctors: &'a ConstructorMap<'a>,
}

struct DeEntityVisitor<'a> {
    world: &'a mut World,
    constuctors: &'a ConstructorMap<'a>,
}

struct DeComponents<'a> {
    entity: Entity,
    world: &'a mut World,
    constuctors: &'a ConstructorMap<'a>,
}

struct DeComponentsVisitor<'a> {
    entity: Entity,
    world: &'a mut World,
    constuctors: &'a ConstructorMap<'a>,
}

struct DeComponent<'a> {
    entity: Entity,
    world: &'a mut World,
    func: ConstructorFunc,
}

impl<'a, 'de> serde::de::DeserializeSeed<'de> for DeComponent<'a> {
    type Value = ();

    fn deserialize<D: serde::Deserializer<'de>>(
        self,
        deserializer: D,
    ) -> Result<Self::Value, D::Error> {
        let d = &mut <dyn erased_serde::Deserializer>::erase(deserializer);
        (self.func)(d, self.world, self.entity)
            .map_err(|e| serde::de::Error::custom(format!("Could not parse component: {e}")))
    }
}

impl<'a, 'de> serde::de::Visitor<'de> for DeComponentsVisitor<'a> {
    type Value = ();

    fn expecting(&self, formatter: &mut std::fmt::Formatter) -> std::fmt::Result {
        formatter.write_str("Could not parse components")
    }

    fn visit_map<A: serde::de::MapAccess<'de>>(self, mut map: A) -> Result<Self::Value, A::Error> {
        while let Some(key) = map.next_key::<&str>()? {
            map.next_value_seed(DeComponent {
                entity: self.entity,
                world: self.world,
                func: *self
                    .constuctors
                    .get(key)
                    .ok_or(serde::de::Error::custom(format!(
                        "Component constructor for {key} not initialized"
                    )))?,
            })?
        }

        Ok(())
    }
}

impl<'a, 'de> serde::de::DeserializeSeed<'de> for DeComponents<'a> {
    type Value = ();

    fn deserialize<D: serde::Deserializer<'de>>(
        self,
        deserializer: D,
    ) -> Result<Self::Value, D::Error> {
        deserializer.deserialize_map(DeComponentsVisitor {
            world: self.world,
            entity: self.entity,
            constuctors: self.constuctors,
        })
    }
}

impl<'a, 'de> serde::de::Visitor<'de> for DeEntityVisitor<'a> {
    type Value = ();

    fn expecting(&self, formatter: &mut std::fmt::Formatter) -> std::fmt::Result {
        formatter.write_str("Could not parse entity")
    }

    fn visit_map<A: serde::de::MapAccess<'de>>(self, mut map: A) -> Result<Self::Value, A::Error> {
        let mut id = None;
        let mut name = None;
        let entity = self.world.entity_create();

        while let Some(key) = map.next_key()? {
            match key {
                "id" => {
                    id = Some(uuid::Uuid::parse_str(map.next_value()?).map_err(|e| {
                        serde::de::Error::custom(format!("Could not parse world id: {}", e))
                    })?)
                }
                "name" => name = Some(map.next_value()?),
                "components" => map.next_value_seed(DeComponents {
                    world: self.world,
                    entity,
                    constuctors: self.constuctors,
                })?,
                _ => (),
            }
        }

        let Some(id) = id else {
            return Err(serde::de::Error::missing_field("id"));
        };

        let Some(name) = name else {
            return Err(serde::de::Error::missing_field("name"));
        };

        self.world.entity_set(entity, Info { id, name });

        Ok(())
    }
}

impl<'a, 'de> serde::de::DeserializeSeed<'de> for DeEntity<'a> {
    type Value = ();

    fn deserialize<D: serde::Deserializer<'de>>(
        self,
        deserializer: D,
    ) -> Result<Self::Value, D::Error> {
        deserializer.deserialize_struct(
            "Entity",
            &["id", "name", "components"],
            DeEntityVisitor {
                world: self.world,
                constuctors: self.constuctors,
            },
        )
    }
}

impl<'a, 'de> serde::de::Visitor<'de> for DeEntityEntryVisitor<'a> {
    type Value = World;

    fn expecting(&self, formatter: &mut std::fmt::Formatter) -> std::fmt::Result {
        formatter.write_str("Could not parse entity entries")
    }

    fn visit_seq<A: serde::de::SeqAccess<'de>>(self, mut seq: A) -> Result<Self::Value, A::Error> {
        let mut world = World::new();

        while let Some(()) = seq.next_element_seed(DeEntity {
            world: &mut world,
            constuctors: &self.constuctors,
        })? {}

        Ok(world)
    }
}

impl<'a, 'de> serde::de::DeserializeSeed<'de> for DeEntityEntry<'a> {
    type Value = World;

    fn deserialize<D: serde::Deserializer<'de>>(
        self,
        deserializer: D,
    ) -> Result<Self::Value, D::Error> {
        deserializer.deserialize_seq(DeEntityEntryVisitor {
            constuctors: self.constuctors,
        })
    }
}

impl<'a, 'de> serde::de::Visitor<'de> for DeWorldVisitor<'a> {
    type Value = DeWorld;

    fn expecting(&self, formatter: &mut std::fmt::Formatter) -> std::fmt::Result {
        formatter.write_str("Could not parse world")
    }

    fn visit_seq<A: serde::de::SeqAccess<'de>>(self, mut seq: A) -> Result<Self::Value, A::Error> {
        let id = uuid::Uuid::parse_str(
            seq.next_element()?
                .ok_or(serde::de::Error::invalid_length(0, &self))?,
        )
        .map_err(|e| serde::de::Error::custom(format!("Could not parse world id: {}", e)))?;
        let world = seq
            .next_element_seed(DeEntityEntry {
                constuctors: &self.constuctors,
            })?
            .ok_or(serde::de::Error::invalid_length(1, &self))?;

        Ok(DeWorld { id, world })
    }

    fn visit_map<A: serde::de::MapAccess<'de>>(self, mut map: A) -> Result<Self::Value, A::Error> {
        let mut id = None;
        let mut world = None;

        while let Some(key) = map.next_key()? {
            match key {
                "id" => {
                    id = Some(uuid::Uuid::parse_str(map.next_value()?).map_err(|e| {
                        serde::de::Error::custom(format!("Could not parse world id: {}", e))
                    })?)
                }
                "ee" => {
                    world = Some(map.next_value_seed(DeEntityEntry {
                        constuctors: &self.constuctors,
                    })?)
                }
                _ => (),
            }
        }

        let Some(id) = id else {
            return Err(serde::de::Error::missing_field("id"));
        };

        let Some(world) = world else {
            return Err(serde::de::Error::missing_field("ee"));
        };

        Ok(DeWorld { id, world })
    }
}

#[cfg(test)]
mod tests {
    use super::{DeWorldBuilder, SerWorld, SerdeComponent, SerializeCallback};
    use crate::components::{Info, Transform};
    use serde::{Deserialize, Serialize};
    use serde_json::de::Deserializer as JsonDeserializer;
    use tar_ecs::prelude::*;

    #[derive(Debug, Component, Serialize, Deserialize)]
    struct Foo {
        foo1: u32,
        foo2: String,
    }

    impl SerdeComponent for Foo {
        const NAME: &'static str = "test::Foo";
    }

    #[derive(Debug, Component, Serialize, Deserialize)]
    struct Bar(Vec<u32>);

    impl SerdeComponent for Bar {
        const NAME: &'static str = "test::Bar";
    }

    #[test]
    fn serdeialize() {
        let id = uuid::Uuid::new_v4();
        let serialized = {
            let mut world = World::new();
            world.component_add_callback::<SerializeCallback, Transform>();
            world.component_add_callback::<SerializeCallback, Foo>();
            world.component_add_callback::<SerializeCallback, Bar>();

            let entity = world.entity_create();
            let data = (
                Info {
                    id,
                    name: "GigachadEntity".into(),
                },
                Transform::default(),
                Foo {
                    foo1: 50,
                    foo2: "We are baba!".into(),
                },
                Bar(vec![50, 6665, 13407, 324]),
            );
            world.entity_set(entity, data);

            serde_json::to_string(&SerWorld::new(&world, uuid::Uuid::new_v4())).unwrap()
        };

        let deworld = DeWorldBuilder::new()
            .constructor::<Transform>()
            .constructor::<Foo>()
            .constructor::<Bar>()
            .build(&mut JsonDeserializer::from_str(&serialized))
            .unwrap();

        deworld
            .world
            .component_query::<(Info, Transform, Foo, Bar)>()
            .for_each(|(info, t, foo, bar)| {
                assert!(info.name == "GigachadEntity");
                assert!(info.id == id);
                assert!(t == &Transform::default());
                assert!(foo.foo1 == 50);
                assert!(foo.foo2 == "We are baba!");
                assert!(bar.0 == vec![50, 6665, 13407, 324]);
            });
    }
}<|MERGE_RESOLUTION|>--- conflicted
+++ resolved
@@ -61,15 +61,9 @@
 /// ```
 /// use tar_ecs::prelude::*;
 /// use serde::{Serialize, Deserialize};
-<<<<<<< HEAD
 /// use scr_types::components::Info;
 /// use scr_types::ecs_serde::{SerdeComponent, SerializeCallback, SerWorld, DeWorld};
 /// 
-=======
-/// use scr_types::ecs_serde::{SerdeComponent, SerializeCallback, SerWorld};
-/// use scr_types::prelude::Info;
-///
->>>>>>> 54ce13b5
 /// #[derive(Component, Serialize, Deserialize)]
 /// struct Foo(u32);
 ///
@@ -162,11 +156,7 @@
 /// Serializes all the components existing on an entity
 #[derive(Callback, Default)]
 pub struct SerializeCallback {
-<<<<<<< HEAD
     s: HashMap<&'static str, *const dyn ESerialize, FxBuildHasher>
-=======
-    s: HashMap<&'static str, *const dyn ESerialize, FxBuildHasher>,
->>>>>>> 54ce13b5
 }
 
 impl<T: SerdeComponent> Callback<T> for SerializeCallback {
