mod double_buffer;
mod error_msg;
mod render;
// mod state;

use std::{sync::{Arc, Barrier}, f32::consts::FRAC_2_PI};

<<<<<<< HEAD
use instant::Duration;

use parking_lot::MutexGuard;
=======
use cgmath::{InnerSpace};
use parking_lot::{MutexGuard, Mutex};
use tar_ecs::{prelude::Entity, world::World};
use tar_types::{components::{Transform, Rendering, Camera}, prims::{Vec3}};
>>>>>>> 6797dff1
use winit::{
    event::*,
    event_loop::{ControlFlow, EventLoop},
};

use crate::double_buffer::DoubleBuffer;

pub use tar_types::EngineState;

const SAFE_FRAC_PI_2: f32 = FRAC_2_PI - 0.0001;


/// Takes a window event and a renderer and an event
fn input(
    event: &WindowEvent,
    cam: &Entity,
    world: &mut World
) {
    let (_, cam) = world.entity_get_mut::<(Transform, Camera)>(*cam);
    let mut cam = cam.unwrap();
    match event {
        WindowEvent::KeyboardInput {
            input:
                KeyboardInput {
                    virtual_keycode: Some(key),
                    state,
                    ..
                },
            ..
        } => {
            

            let amount = if *state == ElementState::Pressed {
                1.0
            } else {
                0.0
            };
            match key {
                VirtualKeyCode::W | VirtualKeyCode::Up => {
                    cam.amount_forward = amount;
                    
                }
                VirtualKeyCode::S | VirtualKeyCode::Down => {
                    cam.amount_backward = amount;
                    
                }
                VirtualKeyCode::A | VirtualKeyCode::Left => {
                    cam.amount_left = amount;
                    
                }
                VirtualKeyCode::D | VirtualKeyCode::Right => {
                    cam.amount_right = amount;
                    
                }
                VirtualKeyCode::Space => {
                    cam.amount_up = amount;
                }
                VirtualKeyCode::LShift => {
                    cam.amount_down = amount;
                }
                _ => (),
            }
    
        },
        WindowEvent::MouseInput {
            button: MouseButton::Left,
            state,
            ..
        } => {
            cam.mouse_pressed = *state == ElementState::Pressed;
        }
        _ => (),
    }
}

fn update(
    cam: &Entity,
    world: &mut World,
    dt: std::time::Duration,
) {
    let (t, cam) = world.entity_get_mut::<(Transform, Camera)>(*cam);
    let mut t = t.unwrap();
    let mut cam = cam.unwrap();
    // UPDATE CAMERA
    let dt = dt.as_secs_f32();

    // Move forward/backward and left/right
    let (yaw_sin, yaw_cos) = t.rot.y.0.sin_cos();
    let forward = Vec3::new(yaw_cos, 0.0, yaw_sin).normalize();
    let right = Vec3::new(-yaw_sin, 0.0, yaw_cos).normalize();
    t.pos += forward * (cam.amount_forward - cam.amount_backward) * cam.speed * dt;
    t.pos += right * (cam.amount_right - cam.amount_left) * cam.speed * dt;

    // Move up/down. Since we don't use roll, we can just
    // modify the y coordinate directly.
    t.pos.y += (cam.amount_up - cam.amount_down) * cam.speed * dt;

    // Rotate
    t.rot.y += cgmath::Rad(cam.rotate_horizontal) * cam.sensitivity * dt;
    t.rot.x += cgmath::Rad(-cam.rotate_vertical) * cam.sensitivity * dt;

    // If process_mouse isn't called every frame, these values
    // will not get set to zero, and the camera will rotate
    // when moving in a non cardinal direction.
    cam.rotate_horizontal = 0.0;
    cam.rotate_vertical = 0.0;

    // Keep the camera's angle from going too high/low.
    if t.rot.x < -cgmath::Rad(SAFE_FRAC_PI_2) {
        t.rot.x = -cgmath::Rad(SAFE_FRAC_PI_2);
    } else if t.rot.x > cgmath::Rad(SAFE_FRAC_PI_2) {
        t.rot.x = cgmath::Rad(SAFE_FRAC_PI_2);
    }

    // not necessary I think 
    // TODO!: find out if this is needed
    // UPDATE VIEW PROJECTION MATRIX
    // cam.uniform.update_view_proj(&cam.cam, &cam.proj);
}


async fn build_renderer_extras(
    window: &winit::window::Window,
) -> (
    tar_render::render::forward::ForwardRenderer,
    Arc<wgpu::Device>,
    Arc<wgpu::Queue>,
    wgpu::Surface,
    wgpu::SurfaceConfiguration,
    wgpu::Adapter,
) {
    let desc = wgpu::InstanceDescriptor {
        backends: wgpu::Backends::PRIMARY,
        dx12_shader_compiler: wgpu::Dx12Compiler::Fxc,
    };
    let instance = wgpu::Instance::new(desc);
    let surface = unsafe { instance.create_surface(&window).unwrap() };

    let adapter = instance
        .request_adapter(&wgpu::RequestAdapterOptions {
            power_preference: wgpu::PowerPreference::HighPerformance,
            compatible_surface: Some(&surface),
            force_fallback_adapter: false,
        })
        .await
        .unwrap();

    let (device, queue) = adapter
        .request_device(
            &wgpu::DeviceDescriptor {
                features: wgpu::Features::default(),
                limits: wgpu::Limits::default(),
                label: None,
            },
            None,
        )
        .await
        .unwrap();

    let device = Arc::new(device);
    let queue = Arc::new(queue);

    let size = window.inner_size();
    let config = wgpu::SurfaceConfiguration {
        usage: wgpu::TextureUsages::RENDER_ATTACHMENT,
        format: surface.get_capabilities(&adapter).formats[0],
        width: size.width,
        height: size.height,
        present_mode: wgpu::PresentMode::AutoNoVsync,
        alpha_mode: surface.get_capabilities(&adapter).alpha_modes[0],
        view_formats: vec![],
    };
    surface.configure(&device, &config);

    let game_renderer = tar_render::render::forward::ForwardRenderer::new(
        device.clone(),
        queue.clone(),
        &config,
        config.format,
    )
    .await;

    return (game_renderer, device, queue, surface, config, adapter);
}

pub async fn run() {
<<<<<<< HEAD
    let db = DoubleBuffer::new(EngineState {
        dt: Duration::from_secs(0),
        fps: 0,
        size: winit::dpi::PhysicalSize::new(0, 0),
        halt: false,
        view_rect: winit::dpi::PhysicalSize::new(0, 0),
        cam_sensitivity: 0.4,
        paint_jobs: vec![],
        egui_textures_delta: egui::epaint::textures::TexturesDelta::default(),
        events: vec![],
        mouse_movement: (0.0, 0.0),
        resized: false,
    });
=======
    let db = DoubleBuffer::new(EngineState::default());
>>>>>>> 6797dff1
    let db = Arc::new(db);

    cfg_if::cfg_if! {
        if #[cfg(target_arch = "wasm32")] {
            std::panic::set_hook(Box::new(console_error_panic_hook::hook));
            console_log::init_with_level(log::Level::Info).expect("Couldn't initialize logger");
        }
        else {
            env_logger::init();
        }
    }

    let event_loop = EventLoop::new();
    let title = env!("CARGO_PKG_NAME");
    let window = winit::window::WindowBuilder::new()
        .with_title(title)
        // .with_fullscreen(Some(winit::window::Fullscreen::Borderless(None)))
        .build(&event_loop)
        .unwrap();

    #[cfg(target_arch = "wasm32")]
    {
        // Winit prevents sizing with CSS, so we have to set
        // the size manually when on web.
        use winit::dpi::PhysicalSize;
        window.set_inner_size(PhysicalSize::new(450, 400));

        use winit::platform::web::WindowExtWebSys;
        web_sys::window()
            .and_then(|win| win.document())
            .and_then(|doc| {
                let dst = cod.get_element_by_id("wasm-example")?;
                let canvas = web_sys::Element::from(window.canvas());
                dst.append_child(&canvas).ok()?;
                Some(())
            })
            .expect("Couldn't append canvas to document body.");
    }

    let pre_render_finished = Arc::new(Barrier::new(2));

    let (game_renderer, device, queue, surface, config, adapter) =
        build_renderer_extras(&window).await;

    let surface = Arc::new(surface);

    let egui_renderer = egui_wgpu::Renderer::new(
        &device,
        surface.get_capabilities(&adapter).formats[0],
        None,
        1,
    );

    let mut egui_state = egui_winit::State::new(&event_loop);


    let mut world = tar_ecs::world::World::new();

    let cam = world.entity_create();

    world.entity_set(cam, (Transform::default(), Camera::default()));

    let world = Arc::new(Mutex::new(world));
    

    let r_barrier = pre_render_finished.clone();
    let s_clone = surface.clone();
    let d_clone = device.clone();
    let q_clone = queue.clone();
    let engine_state = db.clone();
    let w_clone = world.clone();
    let render_thread = std::thread::spawn(move || {
        render::render_fn(
            r_barrier,
            engine_state,
            game_renderer,
            egui_renderer,
            config,
            s_clone,
            d_clone,
            q_clone,
            w_clone,
        );
    });
    let mut errors: Vec<Box<dyn std::error::Error>> = vec![];

    let context = egui::Context::default();

    let mut winit_events = vec![];

    let mut last_render_time = instant::Instant::now();
    let start_time = last_render_time;
    let mut since_start = 0;
    let mut frames = 0;

    let mut file_dialogue = None;
    
    let mut entities = vec![];

    event_loop.run(move |event, _, control_flow| {
        match event {
            Event::RedrawRequested(..) => {
                let mut state = db.lock();
<<<<<<< HEAD
                state.resized = false;
                state.events = vec![];
=======
                let mut world = world.lock();
                // state.events = vec![];
>>>>>>> 6797dff1
                state.mouse_movement.0 = 0.0;
                state.mouse_movement.1 = 0.0;
                state.add_object = None;

                let now = instant::Instant::now();
                state.dt = now - last_render_time;
                last_render_time = now;
                let secs = start_time.elapsed().as_secs();
                frames += 1;
                if secs > since_start {
                    since_start = secs;
                    state.fps = frames;
                    frames = 0;
                }

                for event in &winit_events {
                    if let Some(e) = event {
                        match e {
                            Event::WindowEvent {
                                ref event,
                                window_id,
                            } if window_id == &window.id() => {
<<<<<<< HEAD
                                // TODO! use for seeing if egui wanted this event or not
                                let res = egui_state.on_event(&context, &event);
                                if !res.consumed {
                                    match &event {
                                        WindowEvent::KeyboardInput{..} | WindowEvent::MouseInput{..} | WindowEvent::MouseWheel{..} => state.events.push(event.clone().to_static().unwrap()),                              
                                        _=> ()
                                    }
                                    
                                }
                                // state.events.push(event.clone().to_static().unwrap());
=======

                                let _res = egui_state.on_event(&context, &event);

                                input(event, &cam, &mut world);

                                // if state.mouse_in_view || !res.consumed {
                                //     state.events.push(event.clone().to_static().unwrap());
                                // }
>>>>>>> 6797dff1
                                match event {
                                    #[cfg(not(target_arch = "wasm32"))]
                                    WindowEvent::CloseRequested
                                    | WindowEvent::KeyboardInput {
                                        input:
                                            KeyboardInput {
                                                state: ElementState::Pressed,
                                                virtual_keycode: Some(VirtualKeyCode::Escape),
                                                ..
                                            },
                                        ..
                                    } => state.halt = true,
                                    winit::event::WindowEvent::Resized(size) => {
                                        // Resize with 0 width and height is used by winit to signal a minimize event on Windows.
                                        // See: https://github.com/rust-windowing/winit/issues/208
                                        // This solves an issue where the app would panic when minimizing on Windows.
                                        if size.width > 0 && size.height > 0 {
                                            state.size = *size;

                                            state.resized = true;
                                        }
                                    }

                                    _ => (),
                                }
                            },
                            Event::DeviceEvent {
                                event: DeviceEvent::MouseMotion{ delta, },
                                .. // We're not using device_id currently
                            } => {
                                state.mouse_movement.0 += delta.0;
                                state.mouse_movement.1 += delta.1;
                                state.mouse_pos.x += delta.0 as f32;
                                state.mouse_pos.y += delta.1 as f32;
                                
                                state.mouse_in_view = state.view_rect.contains(state.mouse_pos);
                            }
                            _ => (),
                        }
                    }
                }
                winit_events = vec![];

                {
                    let (_, cam) = world.entity_get_mut::<(Transform, Camera)>(cam);
                    let mut cam = cam.unwrap();
                    if cam.mouse_pressed {
                        cam.rotate_horizontal = state.mouse_movement.0 as f32;
                        cam.rotate_vertical = state.mouse_movement.1 as f32;
                    }
                }

                {
                    if entities.len() > 0{
                        let (t, _) = world.entity_get_mut::<(Transform, Rendering)>(entities[0]);
                        let mut t = t.unwrap();
                        t.pos.x = f32::sin(start_time.elapsed().as_secs_f32());
                    }
                }

                update(&cam, &mut world, state.dt);

                let input = egui_state.take_egui_input(&window);
                context.begin_frame(input);

                let mut remove = vec![];
                for (i, err) in (&errors).iter().enumerate() {
                    if error_msg::error_message(&context, err) {
                        remove.push(i);
                    };
                }
                for r in remove.iter().rev() {
                    errors.remove(*r);
                }

                tar_gui::gui(&context, &mut state, &mut file_dialogue);

                if let Some((id, _)) = &state.add_object {
                    let e = world.entity_create();
                    world.entity_set(e, (Transform::default(), Rendering {model_id: *id}));
                    entities.push(e);
                }

                let output = context.end_frame();

                state.paint_jobs = context.tessellate(output.shapes);
                state.egui_textures_delta = output.textures_delta;

                if state.halt {
                    *control_flow = ControlFlow::Exit;
                    return;
                }
                MutexGuard::unlock_fair(world);
                MutexGuard::unlock_fair(state);

                if *(&render_thread.is_finished()) {
                    print!("error: render thread has crashed");
                }

                pre_render_finished.wait();
            }
            Event::MainEventsCleared => {
                window.request_redraw();
            }
            e => winit_events.push(e.to_static().clone()),
        }
    });
}<|MERGE_RESOLUTION|>--- conflicted
+++ resolved
@@ -5,16 +5,10 @@
 
 use std::{sync::{Arc, Barrier}, f32::consts::FRAC_2_PI};
 
-<<<<<<< HEAD
-use instant::Duration;
-
-use parking_lot::MutexGuard;
-=======
 use cgmath::{InnerSpace};
 use parking_lot::{MutexGuard, Mutex};
 use tar_ecs::{prelude::Entity, world::World};
 use tar_types::{components::{Transform, Rendering, Camera}, prims::{Vec3}};
->>>>>>> 6797dff1
 use winit::{
     event::*,
     event_loop::{ControlFlow, EventLoop},
@@ -201,23 +195,7 @@
 }
 
 pub async fn run() {
-<<<<<<< HEAD
-    let db = DoubleBuffer::new(EngineState {
-        dt: Duration::from_secs(0),
-        fps: 0,
-        size: winit::dpi::PhysicalSize::new(0, 0),
-        halt: false,
-        view_rect: winit::dpi::PhysicalSize::new(0, 0),
-        cam_sensitivity: 0.4,
-        paint_jobs: vec![],
-        egui_textures_delta: egui::epaint::textures::TexturesDelta::default(),
-        events: vec![],
-        mouse_movement: (0.0, 0.0),
-        resized: false,
-    });
-=======
     let db = DoubleBuffer::new(EngineState::default());
->>>>>>> 6797dff1
     let db = Arc::new(db);
 
     cfg_if::cfg_if! {
@@ -321,13 +299,8 @@
         match event {
             Event::RedrawRequested(..) => {
                 let mut state = db.lock();
-<<<<<<< HEAD
-                state.resized = false;
-                state.events = vec![];
-=======
                 let mut world = world.lock();
                 // state.events = vec![];
->>>>>>> 6797dff1
                 state.mouse_movement.0 = 0.0;
                 state.mouse_movement.1 = 0.0;
                 state.add_object = None;
@@ -350,18 +323,6 @@
                                 ref event,
                                 window_id,
                             } if window_id == &window.id() => {
-<<<<<<< HEAD
-                                // TODO! use for seeing if egui wanted this event or not
-                                let res = egui_state.on_event(&context, &event);
-                                if !res.consumed {
-                                    match &event {
-                                        WindowEvent::KeyboardInput{..} | WindowEvent::MouseInput{..} | WindowEvent::MouseWheel{..} => state.events.push(event.clone().to_static().unwrap()),                              
-                                        _=> ()
-                                    }
-                                    
-                                }
-                                // state.events.push(event.clone().to_static().unwrap());
-=======
 
                                 let _res = egui_state.on_event(&context, &event);
 
@@ -370,7 +331,6 @@
                                 // if state.mouse_in_view || !res.consumed {
                                 //     state.events.push(event.clone().to_static().unwrap());
                                 // }
->>>>>>> 6797dff1
                                 match event {
                                     #[cfg(not(target_arch = "wasm32"))]
                                     WindowEvent::CloseRequested
