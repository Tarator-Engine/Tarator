--- conflicted
+++ resolved
@@ -6,11 +6,5 @@
 # See more keys and their definitions at https://doc.rust-lang.org/cargo/reference/manifest.html
 
 [dependencies]
-<<<<<<< HEAD
-# tar_ecs = {path="../tar_ecs"}
 tar_core = { path = "../tar_core" }
-tokio = { version = "1", features = ["full"] }
-=======
-tar_gui = {path="../tar_gui"}
-pollster = "0.2.5"
->>>>>>> 1e1aa8df
+tokio = { version = "1", features = ["full"] }